--- conflicted
+++ resolved
@@ -44,9 +44,6 @@
 from agno.tools.googlecalendar import GoogleCalendarTools
 
 agent = Agent(
-<<<<<<< HEAD
-    tools=[GoogleCalendarTools(credentials_path="<PATH_TO_YOUR_CREDENTIALS_FILE>")],
-=======
     tools=[
         GoogleCalendarTools(
             # credentials_path="credentials.json",  # Path to your downloaded OAuth credentials
@@ -55,8 +52,6 @@
             allow_update=True,
         )
     ],
-    show_tool_calls=True,
->>>>>>> 340002d6
     instructions=[
         """
     You are a scheduling assistant.
@@ -68,12 +63,7 @@
         - find available time slots for scheduling
     """
     ],
-<<<<<<< HEAD
-    model=MistralChat(api_key=os.getenv("MISTRAL_API_KEY")),
     add_datetime_to_context=True,
-=======
-    add_datetime_to_instructions=True,
->>>>>>> 340002d6
 )
 
 # Example 1: List calendar events
