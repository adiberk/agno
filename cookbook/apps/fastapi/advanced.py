from textwrap import dedent

from agno.agent import Agent
<<<<<<< HEAD
from agno.app.fastapi.app import FastAPIApp
from agno.db.sqlite import SqliteStorage
from agno.memory import Memory
from agno.memory.db.sqlite import SqliteMemoryDb
=======
from agno.app.fastapi import FastAPIApp
from agno.memory.v2 import Memory
from agno.memory.v2.db.sqlite import SqliteMemoryDb
>>>>>>> 20598194
from agno.models.openai import OpenAIChat
from agno.team.team import Team
from agno.tools.duckduckgo import DuckDuckGoTools
from agno.tools.exa import ExaTools
from agno.tools.yfinance import YFinanceTools

agent_storage_file: str = "tmp/agents.db"
memory_storage_file: str = "tmp/memory.db"

memory_db = SqliteMemoryDb(table_name="memory", db_file=memory_storage_file)

# No need to set the model, it gets set by the agent to the agent's model
memory = Memory(db=memory_db)

simple_agent = Agent(
    name="Simple Agent",
    role="Answer basic questions",
    agent_id="simple-agent",
    model=OpenAIChat(id="gpt-4o-mini"),
    storage=SqliteStorage(
        table_name="simple_agent", db_file=agent_storage_file, auto_upgrade_schema=True
    ),
    memory=memory,
    enable_user_memories=True,
    add_history_to_messages=True,
    num_history_responses=5,
    add_datetime_to_instructions=True,
    markdown=True,
)

web_agent = Agent(
    name="Web Agent",
    role="Search the web for information",
    agent_id="web-agent",
    model=OpenAIChat(id="gpt-4o"),
    tools=[DuckDuckGoTools()],
    instructions=[
        "Break down the users request into 2-3 different searches.",
        "Always include sources",
    ],
    storage=SqliteStorage(
        table_name="web_agent", db_file=agent_storage_file, auto_upgrade_schema=True
    ),
    memory=memory,
    enable_user_memories=True,
    add_history_to_messages=True,
    num_history_responses=5,
    add_datetime_to_instructions=True,
    markdown=True,
)

finance_agent = Agent(
    name="Finance Agent",
    role="Get financial data",
    agent_id="finance-agent",
    model=OpenAIChat(id="gpt-4o"),
    tools=[
        YFinanceTools(
            stock_price=True,
            analyst_recommendations=True,
            company_info=True,
            company_news=True,
        )
    ],
    instructions=["Always use tables to display data"],
    storage=SqliteStorage(
        table_name="finance_agent", db_file=agent_storage_file, auto_upgrade_schema=True
    ),
    memory=memory,
    enable_user_memories=True,
    add_history_to_messages=True,
    num_history_responses=5,
    add_datetime_to_instructions=True,
    markdown=True,
)

research_agent = Agent(
    name="Research Agent",
    role="Research agent",
    model=OpenAIChat(id="gpt-4o"),
    instructions=["You are a research agent"],
    tools=[DuckDuckGoTools(), ExaTools()],
    agent_id="research_agent",
    memory=memory,
    storage=SqliteStorage(
        table_name="research_agent",
        db_file=agent_storage_file,
        auto_upgrade_schema=True,
    ),
    enable_user_memories=True,
)

research_team = Team(
    name="Research Team",
    description="A team of agents that research the web",
    members=[research_agent, simple_agent],
    model=OpenAIChat(id="gpt-4o"),
    mode="coordinate",
    team_id="research-team",
    success_criteria=dedent("""\
        A comprehensive research report with clear sections and data-driven insights.
    """),
    instructions=[
        "You are the lead researcher of a research team! 🔍",
    ],
    memory=memory,
    enable_user_memories=True,
    add_datetime_to_instructions=True,
    show_tool_calls=True,
    markdown=True,
    enable_agentic_context=True,
    storage=SqliteStorage(
        table_name="research_team",
        db_file=agent_storage_file,
        auto_upgrade_schema=True,
        mode="team",
    ),
)


fastapi_app = FastAPIApp(
    agents=[
        simple_agent,
        web_agent,
        finance_agent,
    ],
    teams=[research_team],
    app_id="advanced-app",
    name="Advanced FastAPI App",
    description="A FastAPI app for advanced agents",
    version="0.0.1",
)
app = fastapi_app.get_app()

if __name__ == "__main__":
    """
    Now you can reach your agents/teams with the following URLs:
    - http://localhost:8001/runs?agent_id=simple-agent
    - http://localhost:8001/runs?agent_id=web-agent
    - http://localhost:8001/runs?agent_id=finance-agent
    - http://localhost:8001/runs?team_id=research-team
    """
    fastapi_app.serve(app="advanced:app", port=8001, reload=True)<|MERGE_RESOLUTION|>--- conflicted
+++ resolved
@@ -1,16 +1,10 @@
 from textwrap import dedent
 
 from agno.agent import Agent
-<<<<<<< HEAD
-from agno.app.fastapi.app import FastAPIApp
 from agno.db.sqlite import SqliteStorage
 from agno.memory import Memory
 from agno.memory.db.sqlite import SqliteMemoryDb
-=======
 from agno.app.fastapi import FastAPIApp
-from agno.memory.v2 import Memory
-from agno.memory.v2.db.sqlite import SqliteMemoryDb
->>>>>>> 20598194
 from agno.models.openai import OpenAIChat
 from agno.team.team import Team
 from agno.tools.duckduckgo import DuckDuckGoTools
