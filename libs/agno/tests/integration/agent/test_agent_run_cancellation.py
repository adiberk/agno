--- conflicted
+++ resolved
@@ -11,13 +11,9 @@
 import asyncio
 import threading
 import time
-<<<<<<< HEAD
 from unittest.mock import patch
-=======
->>>>>>> 8e28731f
 
 import pytest
-from libs.agno.agno.run.cancel import acancel_run
 from libs.agno.agno.run.cancellation_management.base import BaseRunCancellationManager
 
 from agno.agent.agent import Agent
@@ -480,13 +476,14 @@
 
     last_run = agent_session.runs[-1]
     assert last_run.status == RunStatus.cancelled
-<<<<<<< HEAD
     assert last_run.content is not None, "Partial content should be preserved"
 
 
 # ============================================================================
 # REDIS CANCELLATION TESTS
 # ============================================================================
+
+
 @pytest.fixture
 def fakeredis_clients():
     """Create in-memory Redis clients using fakeredis for testing."""
@@ -752,7 +749,4 @@
     # Cleanup
     await redis_cancellation_manager.acleanup_run(run_id1)
     await redis_cancellation_manager.acleanup_run(run_id2)
-    await redis_cancellation_manager.acleanup_run(run_id3)
-=======
-    assert last_run.content is not None, "Partial content should be preserved"
->>>>>>> 8e28731f
+    await redis_cancellation_manager.acleanup_run(run_id3)