import asyncio
import json
import uuid
from hashlib import md5
from os import getenv
from typing import Any, Dict, List, Optional, Tuple

try:
    from warnings import filterwarnings

    import weaviate
    from weaviate import WeaviateAsyncClient
    from weaviate.classes.config import Configure, DataType, Property, Tokenization, VectorDistances
    from weaviate.classes.init import Auth
    from weaviate.classes.query import Filter

    filterwarnings("ignore", category=ResourceWarning)
except ImportError:
    raise ImportError("Weaviate is not installed. Install using 'pip install weaviate-client'.")

from agno.knowledge.document import Document
from agno.knowledge.embedder import Embedder
from agno.reranker.base import Reranker
from agno.utils.log import log_debug, log_info, logger
from agno.vectordb.base import VectorDb
from agno.vectordb.search import SearchType
from agno.vectordb.weaviate.index import Distance, VectorIndex


class Weaviate(VectorDb):
    """
    Weaviate class for managing vector operations with Weaviate vector database (v4 client).
    """

    def __init__(
        self,
        # Connection/Client params
        wcd_url: Optional[str] = None,
        wcd_api_key: Optional[str] = None,
        client: Optional[weaviate.WeaviateClient] = None,
        local: bool = False,
        # Collection params
        collection: str = "default",
        vector_index: VectorIndex = VectorIndex.HNSW,
        distance: Distance = Distance.COSINE,
        # Search/Embedding params
        embedder: Optional[Embedder] = None,
        search_type: SearchType = SearchType.vector,
        reranker: Optional[Reranker] = None,
        hybrid_search_alpha: float = 0.5,
    ):
        # Connection setup
        self.wcd_url = wcd_url or getenv("WCD_URL")
        self.wcd_api_key = wcd_api_key or getenv("WCD_API_KEY")
        self.local = local
        self.client = client
        self.async_client = None

        # Collection setup
        self.collection = collection
        self.vector_index = vector_index
        self.distance = distance

        # Embedder setup
        if embedder is None:
            from agno.knowledge.embedder.openai import OpenAIEmbedder

            embedder = OpenAIEmbedder()
            log_info("Embedder not provided, using OpenAIEmbedder as default.")
        self.embedder: Embedder = embedder

        # Search setup
        self.search_type: SearchType = search_type
        self.reranker: Optional[Reranker] = reranker
        self.hybrid_search_alpha = hybrid_search_alpha

    @staticmethod
    def _get_doc_uuid(document: Document) -> Tuple[uuid.UUID, str]:
        cleaned_content = document.content.replace("\x00", "\ufffd")
        content_hash = md5(cleaned_content.encode()).hexdigest()
        doc_uuid = uuid.UUID(hex=content_hash[:32])
        return doc_uuid, cleaned_content

    def get_client(self) -> weaviate.WeaviateClient:
        """Initialize and return a Weaviate client instance.

        Attempts to create a client using WCD (Weaviate Cloud Deployment) credentials if provided,
        otherwise falls back to local connection. Maintains a singleton pattern by reusing
        an existing client if already initialized.

        Returns:
            weaviate.WeaviateClient: An initialized Weaviate client instance.
        """
        if self.client is None:
            if self.wcd_url and self.wcd_api_key and not self.local:
                log_info("Initializing Weaviate Cloud client")
                self.client = weaviate.connect_to_weaviate_cloud(
                    cluster_url=self.wcd_url, auth_credentials=Auth.api_key(self.wcd_api_key)
                )
            else:
                log_info("Initializing local Weaviate client")
                self.client = weaviate.connect_to_local()

        if not self.client.is_connected():  # type: ignore
            self.client.connect()  # type: ignore

        if not self.client.is_ready():  # type: ignore
            raise Exception("Weaviate client is not ready")

        return self.client

    async def get_async_client(self) -> WeaviateAsyncClient:
        """Get or create the async client."""
        if self.async_client is None:
            if self.wcd_url and self.wcd_api_key and not self.local:
                log_info("Initializing Weaviate Cloud async client")
                self.async_client = weaviate.use_async_with_weaviate_cloud(
                    cluster_url=self.wcd_url,
                    auth_credentials=Auth.api_key(self.wcd_api_key),  # type: ignore
                )
            else:
                log_info("Initializing local Weaviate async client")
                self.async_client = weaviate.use_async_with_local()  # type: ignore

        if not self.async_client.is_connected():  # type: ignore
            await self.async_client.connect()  # type: ignore

        if not await self.async_client.is_ready():  # type: ignore
            raise ConnectionError("Weaviate async client is not ready")

        return self.async_client  # type: ignore

    def create(self) -> None:
        """Create the collection in Weaviate if it doesn't exist."""
        if not self.exists():
            log_debug(f"Creating collection '{self.collection}' in Weaviate.")
            self.get_client().collections.create(
                name=self.collection,
                properties=[
                    Property(name="name", data_type=DataType.TEXT),
                    Property(name="content", data_type=DataType.TEXT, tokenization=Tokenization.LOWERCASE),
                    Property(name="meta_data", data_type=DataType.TEXT),
                    Property(name="content_id", data_type=DataType.TEXT),
                    Property(name="content_hash", data_type=DataType.TEXT),
                ],
                vectorizer_config=Configure.Vectorizer.none(),
                vector_index_config=self.get_vector_index_config(self.vector_index, self.distance),
            )
            log_debug(f"Collection '{self.collection}' created in Weaviate.")

    async def async_create(self) -> None:
        client = await self.get_async_client()
        try:
            await client.collections.create(
                name=self.collection,
                properties=[
                    Property(name="name", data_type=DataType.TEXT),
                    Property(name="content", data_type=DataType.TEXT, tokenization=Tokenization.LOWERCASE),
                    Property(name="meta_data", data_type=DataType.TEXT),
                    Property(name="content_id", data_type=DataType.TEXT),
                    Property(name="content_hash", data_type=DataType.TEXT),
                ],
                vectorizer_config=Configure.Vectorizer.none(),
                vector_index_config=self.get_vector_index_config(self.vector_index, self.distance),
            )
            log_debug(f"Collection '{self.collection}' created in Weaviate asynchronously.")
        finally:
            await client.close()

<<<<<<< HEAD
    def content_hash_exists(self, content_hash: str) -> bool:
        """Check if a document with the given content hash exists in the collection.
=======
    def doc_content_changed(self, document: Document, check_existing: Optional[bool] = True) -> Optional[bool]:
        """
        Check if the content of the document has changed by comparing its UUID.

        Args:
            document (Document): Document to check

        Returns:
            bool: True if the document content has changed, False otherwise. None on wrong input.
            check_existing (bool): If True, check if the document exists before checking if the content changed.
        """
        if not document or not document.content:
            logger.warning("Invalid document: Missing content.")
            return None

        if check_existing and document.name and not self.name_exists(document.name):
            logger.warning(f"A document by this name does not exist: {document.name}")
            return None

        doc_uuid, _ = self._get_doc_uuid(document)

        collection = self.get_client().collections.get(self.collection)
        existing_doc = collection.query.fetch_object_by_id(doc_uuid)

        if not existing_doc:
            return True
        else:
            return False

    def doc_delete(self, name: str) -> None:
        """
        Delete all documents from Weaviate with a specific 'name' property.

        Args:
            name (str): Document name to delete.
        """
        collection = self.get_client().collections.get(self.collection)
        filter_expr = Filter.by_property("name").equal(name)

        result = collection.data.delete_many(where=filter_expr)

        log_debug(f"Deleted document by name: '{name}' - {result.successful} documents deleted.")
        if result.failed > 0:
            logger.warning(
                f"Failed to delete (some chunks of) document with name: '{name}' - "
                f"Failed {result.failed} out of {result.matches} times. {result.successful} successful deletions."
            )

    def doc_exists(self, document: Document) -> bool:
        """
        Validate if the document exists using consistent UUID generation.

        Args:
            document (Document): Document to validate

        Returns:
            bool: True if the document exists, False otherwise
        """
        if not document or not document.content:
            logger.warning("Invalid document: Missing content.")
            return False  # Early exit for invalid input

        doc_uuid, _ = self._get_doc_uuid(document)

        collection = self.get_client().collections.get(self.collection)
        return collection.data.exists(doc_uuid)

    async def async_doc_exists(self, document: Document) -> bool:
        """
        Validate if the document exists using consistent UUID generation asynchronously.
>>>>>>> 340002d6

        Args:
            content_hash (str): The content hash to check.

        Returns:
            bool: True if the document exists, False otherwise.
        """
<<<<<<< HEAD
=======
        if not document or not document.content:
            logger.warning("Invalid document: Missing content.")
            return False  # Early exit for invalid input

        doc_uuid, _ = self._get_doc_uuid(document)

        client = await self.get_async_client()
>>>>>>> 340002d6
        try:
            doc_uuid = uuid.UUID(hex=content_hash[:32])
            collection = self.get_client().collections.get(self.collection)
            return collection.data.exists(doc_uuid)
        except ValueError:
            log_info(f"Invalid UUID format for content_hash '{content_hash}' - treating as non-existent")
            return False
        except Exception as e:
            logger.error(f"Error checking if content_hash '{content_hash}' exists: {e}")
            return False

    def name_exists(self, name: str) -> bool:
        """
        Validate if a document with the given name exists in Weaviate.

        Args:
            name (str): The name of the document to check.

        Returns:
            bool: True if a document with the given name exists, False otherwise.
        """
        collection = self.get_client().collections.get(self.collection)
        result = collection.query.fetch_objects(
            limit=1,
            filters=Filter.by_property("name").equal(name),
        )
        return len(result.objects) > 0

    async def async_name_exists(self, name: str) -> bool:
        """
        Asynchronously validate if a document with the given name exists in Weaviate.

        Args:
            name (str): The name of the document to check.

        Returns:
            bool: True if a document with the given name exists, False otherwise.
        """
        client = await self.get_async_client()
        try:
            collection = client.collections.get(self.collection)
            result = await collection.query.fetch_objects(
                limit=1,
                filters=Filter.by_property("name").equal(name),
            )
            return len(result.objects) > 0
        finally:
            await client.close()

    def insert(self, content_hash: str, documents: List[Document], filters: Optional[Dict[str, Any]] = None) -> None:
        """
        Insert documents into Weaviate.

        Args:
            documents (List[Document]): List of documents to insert
            filters (Optional[Dict[str, Any]]): Filters to apply while inserting documents
        """
        log_debug(f"Inserting {len(documents)} documents into Weaviate.")
        collection = self.get_client().collections.get(self.collection)

        for document in documents:
            document.embed(embedder=self.embedder)
            if document.embedding is None:
                logger.error(f"Document embedding is None: {document.name}")
                continue

<<<<<<< HEAD
            cleaned_content = document.content.replace("\x00", "\ufffd")
            record_id = md5(cleaned_content.encode()).hexdigest()
            doc_uuid = uuid.UUID(hex=record_id[:32])
=======
            doc_uuid, cleaned_content = self._get_doc_uuid(document)
>>>>>>> 340002d6

            # Merge filters with metadata
            meta_data = document.meta_data or {}
            if filters:
                meta_data.update(filters)

            # Serialize meta_data to JSON string
            meta_data_str = json.dumps(meta_data) if meta_data else None

            collection.data.insert(
                properties={
                    "name": document.name,
                    "content": cleaned_content,
                    "meta_data": meta_data_str,
                    "content_id": document.content_id,
                    "content_hash": content_hash,
                },
                vector=document.embedding,
                uuid=doc_uuid,
            )
            log_debug(f"Inserted document: {document.name} ({meta_data})")

    async def async_insert(
        self, content_hash: str, documents: List[Document], filters: Optional[Dict[str, Any]] = None
    ) -> None:
        """
        Insert documents into Weaviate asynchronously.

        Args:
            documents (List[Document]): List of documents to insert
            filters (Optional[Dict[str, Any]]): Filters to apply while inserting documents
        """
        log_debug(f"Inserting {len(documents)} documents into Weaviate asynchronously.")
        if not documents:
            return

        # Embed document
        embed_tasks = [document.async_embed(embedder=self.embedder) for document in documents]
        await asyncio.gather(*embed_tasks, return_exceptions=True)

        client = await self.get_async_client()
        try:
            collection = client.collections.get(self.collection)

            # Process documents first
            for document in documents:
                try:
                    if document.embedding is None:
                        logger.error(f"Document embedding is None: {document.name}")
                        continue

                    # Clean content and generate UUID
<<<<<<< HEAD
                    cleaned_content = document.content.replace("\x00", "\ufffd")
                    record_id = md5(cleaned_content.encode()).hexdigest()
                    doc_uuid = uuid.UUID(hex=record_id[:32])
=======
                    doc_uuid, cleaned_content = self._get_doc_uuid(document)
>>>>>>> 340002d6

                    # Serialize meta_data to JSON string
                    meta_data_str = json.dumps(document.meta_data) if document.meta_data else None

                    # Insert properties and vector separately
                    properties = {
                        "name": document.name,
                        "content": cleaned_content,
                        "meta_data": meta_data_str,
                        "content_id": document.content_id,
                        "content_hash": content_hash,
                    }

                    # Use the API correctly - properties, vector and uuid are separate parameters
                    await collection.data.insert(properties=properties, vector=document.embedding, uuid=doc_uuid)

                    log_debug(f"Inserted document asynchronously: {document.name}")

                except Exception as e:
                    logger.error(f"Error inserting document {document.name}: {str(e)}")
        finally:
            await client.close()

    def upsert(self, content_hash: str, documents: List[Document], filters: Optional[Dict[str, Any]] = None) -> None:
        """
        Upsert documents into Weaviate.

        Args:
            documents (List[Document]): List of documents to upsert
            filters (Optional[Dict[str, Any]]): Filters to apply while upserting
        """
        log_debug(f"Upserting {len(documents)} documents into Weaviate.")
<<<<<<< HEAD
        if self.content_hash_exists(content_hash):
            self._delete_by_content_hash(content_hash)
        self.insert(content_hash=content_hash, documents=documents, filters=filters)
=======

        _docs_to_insert = []
        for document in documents:
            assert document.name is not None, "Document name must be set for upsert operation."

            if self.name_exists(document.name):
                if self.doc_content_changed(document, check_existing=False):
                    log_debug(
                        f"Document already exists, but content changed. Document will be deleted and added again: {document.name}"
                    )

                    is_first_or_only_chunk = ("chunk" in document.meta_data and document.meta_data["chunk"] == 1) or (
                        "chunk" not in document.meta_data
                    )
                    if is_first_or_only_chunk:
                        self.doc_delete(document.name)
                    _docs_to_insert.append(document)
                else:
                    log_debug(f"Document skipped, content is unchanged: {document.name}")
            else:
                _docs_to_insert.append(document)
        self.insert(_docs_to_insert)
>>>>>>> 340002d6

    async def async_upsert(
        self, content_hash: str, documents: List[Document], filters: Optional[Dict[str, Any]] = None
    ) -> None:
        """
        Upsert documents into Weaviate asynchronously.
        When documents with the same ID already exist, they will be replaced.
        Otherwise, new documents will be created.

        Args:
            documents (List[Document]): List of documents to upsert
            filters (Optional[Dict[str, Any]]): Filters to apply while upserting
        """
        if not documents:
            return

        log_debug(f"Upserting {len(documents)} documents into Weaviate asynchronously.")
        embed_tasks = [document.async_embed(embedder=self.embedder) for document in documents]
        await asyncio.gather(*embed_tasks, return_exceptions=True)

        client = await self.get_async_client()
        try:
            collection = client.collections.get(self.collection)

            for document in documents:
                if document.embedding is None:
                    logger.error(f"Document embedding is None: {document.name}")
                    continue

<<<<<<< HEAD
                cleaned_content = document.content.replace("\x00", "\ufffd")
                record_id = md5(cleaned_content.encode()).hexdigest()
                doc_uuid = uuid.UUID(hex=record_id[:32])
=======
                doc_uuid, cleaned_content = self._get_doc_uuid(document)
>>>>>>> 340002d6

                # Serialize meta_data to JSON string
                meta_data_str = json.dumps(document.meta_data) if document.meta_data else None

                properties = {
                    "name": document.name,
                    "content": cleaned_content,
                    "meta_data": meta_data_str,
                    "content_id": document.content_id,
                    "content_hash": content_hash,
                }

                await collection.data.replace(uuid=doc_uuid, properties=properties, vector=document.embedding)

                log_debug(f"Upserted document asynchronously: {document.name}")
        finally:
            await client.close()

    def search(self, query: str, limit: int = 5, filters: Optional[Dict[str, Any]] = None) -> List[Document]:
        """
        Perform a search based on the configured search type.

        Args:
            query (str): The search query.
            limit (int): Maximum number of results to return.
            filters (Optional[Dict[str, Any]]): Filters to apply to the search.

        Returns:
            List[Document]: List of matching documents.
        """
        if self.search_type == SearchType.vector:
            return self.vector_search(query, limit, filters)
        elif self.search_type == SearchType.keyword:
            return self.keyword_search(query, limit, filters)
        elif self.search_type == SearchType.hybrid:
            return self.hybrid_search(query, limit, filters)
        else:
            logger.error(f"Invalid search type '{self.search_type}'.")
            return []

    async def async_search(
        self, query: str, limit: int = 5, filters: Optional[Dict[str, Any]] = None
    ) -> List[Document]:
        """
        Perform a search based on the configured search type asynchronously.

        Args:
            query (str): The search query.
            limit (int): Maximum number of results to return.
            filters (Optional[Dict[str, Any]]): Filters to apply to the search.

        Returns:
            List[Document]: List of matching documents.
        """
        if self.search_type == SearchType.vector:
            return await self.async_vector_search(query, limit, filters)
        elif self.search_type == SearchType.keyword:
            return await self.async_keyword_search(query, limit, filters)
        elif self.search_type == SearchType.hybrid:
            return await self.async_hybrid_search(query, limit, filters)
        else:
            logger.error(f"Invalid search type '{self.search_type}'.")
            return []

    def vector_search(self, query: str, limit: int = 5, filters: Optional[Dict[str, Any]] = None) -> List[Document]:
        try:
            query_embedding = self.embedder.get_embedding(query)
            if query_embedding is None:
                logger.error(f"Error getting embedding for query: {query}")
                return []

            collection = self.get_client().collections.get(self.collection)
            filter_expr = self._build_filter_expression(filters)

            response = collection.query.near_vector(
                near_vector=query_embedding,
                limit=limit,
                return_properties=["name", "content", "meta_data", "content_id"],
                include_vector=True,
                filters=filter_expr,
            )

            search_results: List[Document] = self.get_search_results(response)

            if self.reranker:
                search_results = self.reranker.rerank(query=query, documents=search_results)

            log_info(f"Found {len(search_results)} documents")

            return search_results

        except Exception as e:
            logger.error(f"Error searching for documents: {e}")
            return []

        finally:
            self.get_client().close()

    async def async_vector_search(
        self, query: str, limit: int = 5, filters: Optional[Dict[str, Any]] = None
    ) -> List[Document]:
        """
        Perform a vector search in Weaviate asynchronously.

        Args:
            query (str): The search query.
            limit (int): Maximum number of results to return.

        Returns:
            List[Document]: List of matching documents.
        """
        query_embedding = self.embedder.get_embedding(query)
        if query_embedding is None:
            logger.error(f"Error getting embedding for query: {query}")
            return []

        search_results = []
        client = await self.get_async_client()
        try:
            collection = client.collections.get(self.collection)
            filter_expr = self._build_filter_expression(filters)

            response = await collection.query.near_vector(
                near_vector=query_embedding,
                limit=limit,
                return_properties=["name", "content", "meta_data", "content_id"],
                include_vector=True,
                filters=filter_expr,
            )

            search_results = self.get_search_results(response)

            if self.reranker:
                search_results = self.reranker.rerank(query=query, documents=search_results)

            log_info(f"Found {len(search_results)} documents")

            await client.close()
            return search_results

        except Exception as e:
            logger.error(f"Error searching for documents: {e}")
            return []

    def keyword_search(self, query: str, limit: int = 5, filters: Optional[Dict[str, Any]] = None) -> List[Document]:
        try:
            collection = self.get_client().collections.get(self.collection)
            filter_expr = self._build_filter_expression(filters)

            response = collection.query.bm25(
                query=query,
                query_properties=["content"],
                limit=limit,
                return_properties=["name", "content", "meta_data", "content_id"],
                include_vector=True,
                filters=filter_expr,
            )

            search_results: List[Document] = self.get_search_results(response)

            if self.reranker:
                search_results = self.reranker.rerank(query=query, documents=search_results)

            log_info(f"Found {len(search_results)} documents")

            return search_results

        except Exception as e:
            logger.error(f"Error searching for documents: {e}")
            return []

        finally:
            self.get_client().close()

    async def async_keyword_search(
        self, query: str, limit: int = 5, filters: Optional[Dict[str, Any]] = None
    ) -> List[Document]:
        """
        Perform a keyword search in Weaviate asynchronously.

        Args:
            query (str): The search query.
            limit (int): Maximum number of results to return.

        Returns:
            List[Document]: List of matching documents.
        """
        search_results = []
        client = await self.get_async_client()
        try:
            collection = client.collections.get(self.collection)

            filter_expr = self._build_filter_expression(filters)
            response = await collection.query.bm25(
                query=query,
                query_properties=["content"],
                limit=limit,
                return_properties=["name", "content", "meta_data", "content_id"],
                include_vector=True,
                filters=filter_expr,
            )

            search_results = self.get_search_results(response)

            if self.reranker:
                search_results = self.reranker.rerank(query=query, documents=search_results)

            log_info(f"Found {len(search_results)} documents")

            await client.close()
            return search_results

        except Exception as e:
            logger.error(f"Error searching for documents: {e}")
            return []

    def hybrid_search(self, query: str, limit: int = 5, filters: Optional[Dict[str, Any]] = None) -> List[Document]:
        try:
            query_embedding = self.embedder.get_embedding(query)
            if query_embedding is None:
                logger.error(f"Error getting embedding for query: {query}")
                return []

            collection = self.get_client().collections.get(self.collection)
            filter_expr = self._build_filter_expression(filters)

            response = collection.query.hybrid(
                query=query,
                vector=query_embedding,
                limit=limit,
                return_properties=["name", "content", "meta_data", "content_id"],
                include_vector=True,
                query_properties=["content"],
                alpha=self.hybrid_search_alpha,
                filters=filter_expr,
            )

            search_results: List[Document] = self.get_search_results(response)

            if self.reranker:
                search_results = self.reranker.rerank(query=query, documents=search_results)

            log_info(f"Found {len(search_results)} documents")

            return search_results

        except Exception as e:
            logger.error(f"Error searching for documents: {e}")
            return []

        finally:
            self.get_client().close()

    async def async_hybrid_search(
        self, query: str, limit: int = 5, filters: Optional[Dict[str, Any]] = None
    ) -> List[Document]:
        """
        Perform a hybrid search combining vector and keyword search in Weaviate asynchronously.

        Args:
            query (str): The keyword query.
            limit (int): Maximum number of results to return.

        Returns:
            List[Document]: List of matching documents.
        """
        query_embedding = self.embedder.get_embedding(query)
        if query_embedding is None:
            logger.error(f"Error getting embedding for query: {query}")
            return []

        search_results = []
        client = await self.get_async_client()
        try:
            collection = client.collections.get(self.collection)

            filter_expr = self._build_filter_expression(filters)
            response = await collection.query.hybrid(
                query=query,
                vector=query_embedding,
                limit=limit,
                return_properties=["name", "content", "meta_data", "content_id"],
                include_vector=True,
                query_properties=["content"],
                alpha=self.hybrid_search_alpha,
                filters=filter_expr,
            )

            search_results = self.get_search_results(response)

            if self.reranker:
                search_results = self.reranker.rerank(query=query, documents=search_results)

            log_info(f"Found {len(search_results)} documents")

            await client.close()
            return search_results

        except Exception as e:
            logger.error(f"Error searching for documents: {e}")
            return []

    def exists(self) -> bool:
        """Check if the collection exists in Weaviate."""
        return self.get_client().collections.exists(self.collection)

    async def async_exists(self) -> bool:
        """Check if the collection exists in Weaviate asynchronously."""
        client = await self.get_async_client()
        try:
            return await client.collections.exists(self.collection)
        finally:
            await client.close()

    def drop(self) -> None:
        """Delete the Weaviate collection."""
        if self.exists():
            log_debug(f"Deleting collection '{self.collection}' from Weaviate.")
            self.get_client().collections.delete(self.collection)

    async def async_drop(self) -> None:
        """Delete the Weaviate collection asynchronously."""
        if await self.async_exists():
            log_debug(f"Deleting collection '{self.collection}' from Weaviate asynchronously.")
            client = await self.get_async_client()
            try:
                await client.collections.delete(self.collection)
            finally:
                await client.close()

    def optimize(self) -> None:
        """Optimize the vector database (e.g., rebuild indexes)."""
        pass

    def delete(self) -> bool:
        """Delete all records from the database."""
        self.drop()
        return True

    def delete_by_id(self, id: str) -> bool:
        """Delete document by ID."""
        try:
            try:
                doc_uuid = uuid.UUID(hex=id[:32]) if len(id) == 32 else uuid.UUID(id)
            except ValueError:
                log_info(f"Invalid UUID format for ID '{id}' - treating as non-existent")
                return True

            collection = self.get_client().collections.get(self.collection)

            if not collection.data.exists(doc_uuid):
                log_info(f"Document with ID {id} does not exist")
                return True

            collection.data.delete_by_id(doc_uuid)
            log_info(f"Deleted document with ID '{id}' from collection '{self.collection}'.")
            return True
        except Exception as e:
            logger.error(f"Error deleting document by ID '{id}': {e}")
            return False

    def delete_by_name(self, name: str) -> bool:
        """Delete content by name using direct filter deletion."""
        try:
            collection = self.get_client().collections.get(self.collection)

            collection.data.delete_many(where=Filter.by_property("name").equal(name))

            log_info(f"Deleted documents with name '{name}' from collection '{self.collection}'.")
            return True

        except Exception as e:
            logger.error(f"Error deleting documents by name '{name}': {e}")
            return False

    def delete_by_metadata(self, metadata: Dict[str, Any]) -> bool:
        """Delete content by metadata using direct filter deletion."""
        try:
            collection = self.get_client().collections.get(self.collection)

            # Build filter for metadata search
            filter_expr = self._build_filter_expression(metadata)
            if filter_expr is None:
                log_info(f"No valid filter could be built for metadata: {metadata}")
                return False

            collection.data.delete_many(where=filter_expr)

            log_info(f"Deleted documents with metadata '{metadata}' from collection '{self.collection}'.")
            return True

        except Exception as e:
            logger.error(f"Error deleting documents by metadata '{metadata}': {e}")
            return False

    def delete_by_content_id(self, content_id: str) -> bool:
        """Delete content by content ID using direct filter deletion."""
        try:
            collection = self.get_client().collections.get(self.collection)

            collection.data.delete_many(where=Filter.by_property("content_id").equal(content_id))

            log_info(f"Deleted documents with content_id '{content_id}' from collection '{self.collection}'.")
            return True

        except Exception as e:
            logger.error(f"Error deleting documents by content_id '{content_id}': {e}")
            return False

    def delete_by_content_hash(self, content_hash: str) -> bool:
        """Delete content by content hash using direct filter deletion."""
        try:
            collection = self.get_client().collections.get(self.collection)
            collection.data.delete_many(where=Filter.by_property("content_hash").equal(content_hash))
            return True
        except Exception as e:
            logger.error(f"Error deleting documents by content_hash '{content_hash}': {e}")
            return False

    def get_vector_index_config(self, index_type: VectorIndex, distance_metric: Distance):
        """
        Returns the appropriate vector index configuration with the specified distance metric.

        Args:
            index_type (VectorIndex): Type of vector index (HNSW, FLAT, DYNAMIC).
            distance_metric (Distance): Distance metric (COSINE, DOT, etc).

        Returns:
            Configure.VectorIndex: The configured vector index instance.
        """
        # Get the Weaviate distance metric
        distance = getattr(VectorDistances, distance_metric.name)

        # Define vector index configurations based on enum value
        configs = {
            VectorIndex.HNSW: Configure.VectorIndex.hnsw(distance_metric=distance),
            VectorIndex.FLAT: Configure.VectorIndex.flat(distance_metric=distance),
            VectorIndex.DYNAMIC: Configure.VectorIndex.dynamic(distance_metric=distance),
        }

        return configs[index_type]

    def get_search_results(self, response: Any) -> List[Document]:
        """
        Create search results from the Weaviate response.

        Args:
            response (Any): The Weaviate response object.

        Returns:
            List[Document]: List of matching documents.
        """
        search_results: List[Document] = []
        for obj in response.objects:
            properties = obj.properties
            meta_data = json.loads(properties["meta_data"]) if properties.get("meta_data") else {}
            embedding = obj.vector["default"] if isinstance(obj.vector, dict) else obj.vector

            search_results.append(
                Document(
                    name=properties.get("name"),
                    meta_data=meta_data,
                    content=properties.get("content", ""),
                    embedder=self.embedder,
                    embedding=embedding,
                    content_id=properties.get("content_id"),
                )
            )

        return search_results

    def upsert_available(self) -> bool:
        """Indicate that upsert functionality is available."""
        return True

    def _build_filter_expression(self, filters: Optional[Dict[str, Any]]):
        """
        Build a filter expression for Weaviate queries.

        Args:
            filters (Optional[Dict[str, Any]]): Dictionary of filters to apply.

        Returns:
            Optional[Filter]: The constructed filter expression, or None if no filters provided.
        """
        if not filters:
            return None

        try:
            # Create a filter for each key-value pair
            filter_conditions = []
            for key, value in filters.items():
                # Create a pattern to match in the JSON string
                if isinstance(value, (list, tuple)):
                    # For list values
                    pattern = f'"{key}": {json.dumps(value)}'
                else:
                    # For single values
                    pattern = f'"{key}": "{value}"'

                # Add the filter condition using like operator
                filter_conditions.append(Filter.by_property("meta_data").like(f"*{pattern}*"))

            # If we have multiple conditions, combine them
            if len(filter_conditions) > 1:
                # Use the first condition as base and chain the rest
                filter_expr = filter_conditions[0]
                for condition in filter_conditions[1:]:
                    filter_expr = filter_expr & condition
                return filter_expr
            elif filter_conditions:
                return filter_conditions[0]

        except Exception as e:
            logger.error(f"Error building filter expression: {e}")
            return None

        return None

    def id_exists(self, id: str) -> bool:
        """Check if a document with the given ID exists in the collection.

        Args:
            id (str): The document ID to check.

        Returns:
            bool: True if the document exists, False otherwise.
        """
        try:
            doc_uuid = uuid.UUID(hex=id[:32]) if len(id) == 32 else uuid.UUID(id)
            collection = self.get_client().collections.get(self.collection)
            return collection.data.exists(doc_uuid)
        except ValueError:
            log_info(f"Invalid UUID format for ID '{id}' - treating as non-existent")
            return False
        except Exception as e:
            logger.error(f"Error checking if ID '{id}' exists: {e}")
            return False

    def update_metadata(self, content_id: str, metadata: Dict[str, Any]) -> None:
        """
        Update the metadata for documents with the given content_id.

        Args:
            content_id (str): The content ID to update
            metadata (Dict[str, Any]): The metadata to update
        """
        try:
            weaviate_client = self.get_client()
            collection = weaviate_client.collections.get(self.collection)

            # Query for objects with the given content_id
            query_result = collection.query.fetch_objects(  # type: ignore
                where=Filter.by_property("content_id").equal(content_id),
                limit=1000,  # Get all matching objects
            )

            if not query_result.objects:
                logger.debug(f"No documents found with content_id: {content_id}")
                return

            # Update each matching object
            updated_count = 0
            for obj in query_result.objects:
                # Get current properties
                current_properties = obj.properties or {}

                # Merge existing metadata with new metadata
                updated_properties = current_properties.copy()

                # Handle nested metadata updates
                if "meta_data" in updated_properties and isinstance(updated_properties["meta_data"], dict):
                    updated_properties["meta_data"].update(metadata)
                else:
                    # If no existing meta_data or it's not a dict, set it directly
                    updated_properties["meta_data"] = metadata

                if "filters" in updated_properties and isinstance(updated_properties["filters"], dict):
                    updated_properties["filters"].update(metadata)
                else:
                    updated_properties["filters"] = metadata

                # Update the object
                collection.data.update(uuid=obj.uuid, properties=updated_properties)
                updated_count += 1

            logger.debug(f"Updated metadata for {updated_count} documents with content_id: {content_id}")

        except Exception as e:
            logger.error(f"Error updating metadata for content_id '{content_id}': {e}")
            raise

    def _delete_by_content_hash(self, content_hash: str) -> bool:
        """Delete documents by content hash using direct filter deletion."""
        try:
            collection = self.get_client().collections.get(self.collection)

            # Build filter for content_hash search
            filter_expr = Filter.by_property("content_hash").equal(content_hash)

            collection.data.delete_many(where=filter_expr)

            log_info(f"Deleted documents with content_hash '{content_hash}' from collection '{self.collection}'.")
            return True

        except Exception as e:
            logger.error(f"Error deleting documents by content_hash '{content_hash}': {e}")
            return False<|MERGE_RESOLUTION|>--- conflicted
+++ resolved
@@ -167,10 +167,10 @@
         finally:
             await client.close()
 
-<<<<<<< HEAD
     def content_hash_exists(self, content_hash: str) -> bool:
-        """Check if a document with the given content hash exists in the collection.
-=======
+        """Check if a document with the given content hash exists in the collection."""
+        pass
+
     def doc_content_changed(self, document: Document, check_existing: Optional[bool] = True) -> Optional[bool]:
         """
         Check if the content of the document has changed by comparing its UUID.
@@ -224,10 +224,10 @@
         Validate if the document exists using consistent UUID generation.
 
         Args:
-            document (Document): Document to validate
-
-        Returns:
-            bool: True if the document exists, False otherwise
+            content_hash (str): The content hash to check.
+
+        Returns:
+            bool: True if the document exists, False otherwise.
         """
         if not document or not document.content:
             logger.warning("Invalid document: Missing content.")
@@ -241,16 +241,13 @@
     async def async_doc_exists(self, document: Document) -> bool:
         """
         Validate if the document exists using consistent UUID generation asynchronously.
->>>>>>> 340002d6
-
-        Args:
-            content_hash (str): The content hash to check.
-
-        Returns:
-            bool: True if the document exists, False otherwise.
-        """
-<<<<<<< HEAD
-=======
+
+        Args:
+            document (Document): Document to validate
+
+        Returns:
+            bool: True if the document exists, False otherwise
+        """
         if not document or not document.content:
             logger.warning("Invalid document: Missing content.")
             return False  # Early exit for invalid input
@@ -258,7 +255,6 @@
         doc_uuid, _ = self._get_doc_uuid(document)
 
         client = await self.get_async_client()
->>>>>>> 340002d6
         try:
             doc_uuid = uuid.UUID(hex=content_hash[:32])
             collection = self.get_client().collections.get(self.collection)
@@ -325,13 +321,9 @@
                 logger.error(f"Document embedding is None: {document.name}")
                 continue
 
-<<<<<<< HEAD
             cleaned_content = document.content.replace("\x00", "\ufffd")
             record_id = md5(cleaned_content.encode()).hexdigest()
             doc_uuid = uuid.UUID(hex=record_id[:32])
-=======
-            doc_uuid, cleaned_content = self._get_doc_uuid(document)
->>>>>>> 340002d6
 
             # Merge filters with metadata
             meta_data = document.meta_data or {}
@@ -384,13 +376,9 @@
                         continue
 
                     # Clean content and generate UUID
-<<<<<<< HEAD
                     cleaned_content = document.content.replace("\x00", "\ufffd")
                     record_id = md5(cleaned_content.encode()).hexdigest()
                     doc_uuid = uuid.UUID(hex=record_id[:32])
-=======
-                    doc_uuid, cleaned_content = self._get_doc_uuid(document)
->>>>>>> 340002d6
 
                     # Serialize meta_data to JSON string
                     meta_data_str = json.dumps(document.meta_data) if document.meta_data else None
@@ -423,11 +411,9 @@
             filters (Optional[Dict[str, Any]]): Filters to apply while upserting
         """
         log_debug(f"Upserting {len(documents)} documents into Weaviate.")
-<<<<<<< HEAD
         if self.content_hash_exists(content_hash):
             self._delete_by_content_hash(content_hash)
         self.insert(content_hash=content_hash, documents=documents, filters=filters)
-=======
 
         _docs_to_insert = []
         for document in documents:
@@ -450,7 +436,6 @@
             else:
                 _docs_to_insert.append(document)
         self.insert(_docs_to_insert)
->>>>>>> 340002d6
 
     async def async_upsert(
         self, content_hash: str, documents: List[Document], filters: Optional[Dict[str, Any]] = None
@@ -480,13 +465,9 @@
                     logger.error(f"Document embedding is None: {document.name}")
                     continue
 
-<<<<<<< HEAD
                 cleaned_content = document.content.replace("\x00", "\ufffd")
                 record_id = md5(cleaned_content.encode()).hexdigest()
                 doc_uuid = uuid.UUID(hex=record_id[:32])
-=======
-                doc_uuid, cleaned_content = self._get_doc_uuid(document)
->>>>>>> 340002d6
 
                 # Serialize meta_data to JSON string
                 meta_data_str = json.dumps(document.meta_data) if document.meta_data else None
