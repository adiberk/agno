from dataclasses import dataclass
from functools import partial
from importlib.metadata import version
from typing import Any, Callable, Dict, List, Literal, Optional, Type, TypeVar, get_type_hints

from docstring_parser import parse
from packaging.version import Version
from pydantic import BaseModel, Field, validate_call

from agno.exceptions import AgentRunException
from agno.utils.log import log_debug, log_error, log_exception, log_warning

T = TypeVar("T")


def get_entrypoint_docstring(entrypoint: Callable) -> str:
    from inspect import getdoc

    if isinstance(entrypoint, partial):
        return str(entrypoint)

    docstring = getdoc(entrypoint)
    if not docstring:
        return ""

    parsed_doc = parse(docstring)

    # Combine short and long descriptions
    lines = []
    if parsed_doc.short_description:
        lines.append(parsed_doc.short_description)
    if parsed_doc.long_description:
        lines.extend(parsed_doc.long_description.split("\n"))

    return "\n".join(lines)


@dataclass
class UserInputField:
    name: str
    field_type: Type
    description: Optional[str] = None
    value: Optional[Any] = None

    def to_dict(self) -> Dict[str, Any]:
        return {
            "name": self.name,
            "field_type": str(self.field_type.__name__),
            "description": self.description,
            "value": self.value,
        }

    @classmethod
    def from_dict(cls, data: Dict[str, Any]) -> "UserInputField":
        return cls(
            name=data["name"],
            field_type=eval(data["field_type"]),  # Convert string type name to actual type
            description=data["description"],
            value=data["value"],
        )


class Function(BaseModel):
    """Model for storing functions that can be called by an agent."""

    # The name of the function to be called.
    # Must be a-z, A-Z, 0-9, or contain underscores and dashes, with a maximum length of 64.
    name: str
    # A description of what the function does, used by the model to choose when and how to call the function.
    description: Optional[str] = None
    # The parameters the functions accepts, described as a JSON Schema object.
    # To describe a function that accepts no parameters, provide the value {"type": "object", "properties": {}}.
    parameters: Dict[str, Any] = Field(
        default_factory=lambda: {"type": "object", "properties": {}, "required": []},
        description="JSON Schema object describing function parameters",
    )
    strict: Optional[bool] = None

    instructions: Optional[str] = None
    # If True, add instructions to the Agent's system message
    add_instructions: bool = True

    # The function to be called.
    entrypoint: Optional[Callable] = None
    # If True, the entrypoint processing is skipped and the Function is used as is.
    skip_entrypoint_processing: bool = False
    # If True, the arguments are sanitized before being passed to the function. (Deprecated)
    sanitize_arguments: bool = False
    # If True, the function call will show the result along with sending it to the model.
    show_result: bool = False
    # If True, the agent will stop after the function call.
    stop_after_tool_call: bool = False
    # Hook that runs before the function is executed.
    # If defined, can accept the FunctionCall instance as a parameter.
    pre_hook: Optional[Callable] = None
    # Hook that runs after the function is executed, regardless of success/failure.
    # If defined, can accept the FunctionCall instance as a parameter.
    post_hook: Optional[Callable] = None

    # A list of hooks to run around tool calls.
    tool_hooks: Optional[List[Callable]] = None

    # If True, the function will require confirmation before execution
    requires_confirmation: Optional[bool] = None

    # If True, the function will require user input before execution
    requires_user_input: Optional[bool] = None
    # List of fields that the user will provide as input and that should be ignored by the agent (empty list means all fields are provided by the user)
    user_input_fields: Optional[List[str]] = None
    # This is set during parsing, not by the user
    user_input_schema: Optional[List[UserInputField]] = None

    # If True, the function will be executed outside the agent's control.
    external_execution: Optional[bool] = None

    # Caching configuration
    cache_results: bool = False
    cache_dir: Optional[str] = None
    cache_ttl: int = 3600

    # --*-- FOR INTERNAL USE ONLY --*--
    # The agent that the function is associated with
    _agent: Optional[Any] = None
    # The team that the function is associated with
    _team: Optional[Any] = None
    # The session state that the function is associated with
    _session_state: Optional[Dict[str, Any]] = None

    def to_dict(self) -> Dict[str, Any]:
        return self.model_dump(
            exclude_none=True,
            include={"name", "description", "parameters", "strict", "requires_confirmation", "external_execution"},
        )

    @classmethod
    def from_callable(cls, c: Callable, name: Optional[str] = None, strict: bool = False) -> "Function":
        from inspect import getdoc, signature

        from agno.utils.json_schema import get_json_schema

        function_name = name or c.__name__
        parameters = {"type": "object", "properties": {}, "required": []}
        try:
            sig = signature(c)
            type_hints = get_type_hints(c)

            # If function has an the agent argument, remove the agent parameter from the type hints
            if "agent" in sig.parameters and "agent" in type_hints:
                del type_hints["agent"]
            if "team" in sig.parameters and "team" in type_hints:
                del type_hints["team"]
            if "session_state" in sig.parameters and "session_state" in type_hints:
                del type_hints["session_state"]
            # log_info(f"Type hints for {function_name}: {type_hints}")

            # Filter out return type and only process parameters
            param_type_hints = {
                name: type_hints.get(name)
                for name in sig.parameters
<<<<<<< HEAD
                if name != "return" and name not in ["agent", "team", "session_state", "self"]
=======
                if name != "return" and name not in ["agent", "team", "self"]
>>>>>>> 340002d6
            }

            # Parse docstring for parameters
            param_descriptions: Dict[str, Any] = {}
            if docstring := getdoc(c):
                parsed_doc = parse(docstring)
                param_docs = parsed_doc.params

                if param_docs is not None:
                    for param in param_docs:
                        param_name = param.arg_name
                        param_type = param.type_name
                        if param_type is None:
                            param_descriptions[param_name] = param.description
                        else:
                            param_descriptions[param_name] = f"({param_type}) {param.description}"

            # Get JSON schema for parameters only
            parameters = get_json_schema(
                type_hints=param_type_hints, param_descriptions=param_descriptions, strict=strict
            )

            # If strict=True mark all fields as required
            # See: https://platform.openai.com/docs/guides/structured-outputs/supported-schemas#all-fields-must-be-required
            if strict:
                parameters["required"] = [
<<<<<<< HEAD
                    name for name in parameters["properties"] if name not in ["agent", "team", "session_state", "self"]
=======
                    name for name in parameters["properties"] if name not in ["agent", "team", "self"]
>>>>>>> 340002d6
                ]
            else:
                # Mark a field as required if it has no default value (this would include optional fields)
                parameters["required"] = [
                    name
                    for name, param in sig.parameters.items()
                    if param.default == param.empty and name not in ["agent", "team", "session_state", "self"]
                ]

            # log_debug(f"JSON schema for {function_name}: {parameters}")
        except Exception as e:
            log_warning(f"Could not parse args for {function_name}: {e}", exc_info=True)

        entrypoint = cls._wrap_callable(c)

        return cls(
            name=function_name,
            description=get_entrypoint_docstring(entrypoint=c),
            parameters=parameters,
            entrypoint=entrypoint,
        )

    def process_entrypoint(self, strict: bool = False):
        """Process the entrypoint and make it ready for use by an agent."""
        from inspect import getdoc, signature

        from agno.utils.json_schema import get_json_schema

        if self.skip_entrypoint_processing:
            if strict:
                self.process_schema_for_strict()
            return

        if self.entrypoint is None:
            return

        parameters = {"type": "object", "properties": {}, "required": []}

        params_set_by_user = False
        # If the user set the parameters (i.e. they are different from the default), we should keep them
        if self.parameters != parameters:
            params_set_by_user = True

        if self.requires_user_input:
            self.user_input_schema = self.user_input_schema or []

        try:
            sig = signature(self.entrypoint)
            type_hints = get_type_hints(self.entrypoint)

            # If function has an the agent argument, remove the agent parameter from the type hints
            if "agent" in sig.parameters and "agent" in type_hints:
                del type_hints["agent"]
            if "team" in sig.parameters and "team" in type_hints:
                del type_hints["team"]
            if "session_state" in sig.parameters and "session_state" in type_hints:
                del type_hints["session_state"]
            # log_info(f"Type hints for {self.name}: {type_hints}")

            # Filter out return type and only process parameters
<<<<<<< HEAD
            excluded_params = ["return", "agent", "team", "session_state", "self"]
=======
            excluded_params = ["return", "agent", "team", "self"]
>>>>>>> 340002d6
            if self.requires_user_input and self.user_input_fields:
                if len(self.user_input_fields) == 0:
                    excluded_params.extend(list(type_hints.keys()))
                else:
                    excluded_params.extend(self.user_input_fields)

            # Get filtered list of parameter types
            param_type_hints = {name: type_hints.get(name) for name in sig.parameters if name not in excluded_params}

            # Parse docstring for parameters
            param_descriptions = {}
            param_descriptions_clean = {}
            if docstring := getdoc(self.entrypoint):
                parsed_doc = parse(docstring)
                param_docs = parsed_doc.params

                if param_docs is not None:
                    for param in param_docs:
                        param_name = param.arg_name
                        param_type = param.type_name

                        # TODO: We should use type hints first, then map param types in docs to json schema types.
                        # This is temporary to not lose information
                        param_descriptions[param_name] = f"({param_type}) {param.description}"
                        param_descriptions_clean[param_name] = param.description

            # If the function requires user input, we should set the user_input_schema to all parameters. The arguments provided by the model are filled in later.
            if self.requires_user_input:
                self.user_input_schema = [
                    UserInputField(
                        name=name,
                        description=param_descriptions_clean.get(name),
                        field_type=type_hints.get(name, str),
                    )
                    for name in sig.parameters
                ]

            # Get JSON schema for parameters only
            parameters = get_json_schema(
                type_hints=param_type_hints, param_descriptions=param_descriptions, strict=strict
            )

            # If strict=True mark all fields as required
            # See: https://platform.openai.com/docs/guides/structured-outputs/supported-schemas#all-fields-must-be-required
            if strict:
                parameters["required"] = [name for name in parameters["properties"] if name not in excluded_params]
            else:
                # Mark a field as required if it has no default value
                parameters["required"] = [
                    name
                    for name, param in sig.parameters.items()
                    if param.default == param.empty and name != "self" and name not in excluded_params
                ]

            if params_set_by_user:
                self.parameters["additionalProperties"] = False
                if strict:
                    self.parameters["required"] = [
                        name for name in self.parameters["properties"] if name not in excluded_params
                    ]
                else:
                    # Mark a field as required if it has no default value
                    self.parameters["required"] = [
                        name
                        for name, param in sig.parameters.items()
                        if param.default == param.empty and name != "self" and name not in excluded_params
                    ]

            self.description = self.description or get_entrypoint_docstring(self.entrypoint)

            # log_debug(f"JSON schema for {self.name}: {parameters}")
        except Exception as e:
            log_warning(f"Could not parse args for {self.name}: {e}", exc_info=True)

        if not params_set_by_user:
            self.parameters = parameters

        try:
            self.entrypoint = self._wrap_callable(self.entrypoint)
        except Exception as e:
            log_warning(f"Failed to add validate decorator to entrypoint: {e}")

    @staticmethod
    def _wrap_callable(func: Callable) -> Callable:
        """Wrap a callable with Pydantic's validate_call decorator, if relevant"""
        from inspect import isasyncgenfunction, iscoroutinefunction

        pydantic_version = Version(version("pydantic"))

        # Don't wrap async generators validate_call
        if isasyncgenfunction(func):
            return func

        # Don't wrap coroutines with validate_call if pydantic version is less than 2.10.0
        if iscoroutinefunction(func) and pydantic_version < Version("2.10.0"):
            log_debug(
                f"Skipping validate_call for {func.__name__} because pydantic version is less than 2.10.0, please consider upgrading to pydantic 2.10.0 or higher"
            )
            return func

        # Don't wrap callables that are already wrapped with validate_call
        elif getattr(func, "_wrapped_for_validation", False):
            return func
        # Wrap the callable with validate_call
        else:
            wrapped = validate_call(func, config=dict(arbitrary_types_allowed=True))  # type: ignore
            wrapped._wrapped_for_validation = True  # Mark as wrapped to avoid infinite recursion
            return wrapped

    def process_schema_for_strict(self):
        self.parameters["additionalProperties"] = False
        self.parameters["required"] = [
<<<<<<< HEAD
            name for name in self.parameters["properties"] if name not in ["agent", "team", "session_state", "self"]
=======
            name for name in self.parameters["properties"] if name not in ["agent", "team", "self"]
>>>>>>> 340002d6
        ]

    def _get_cache_key(self, entrypoint_args: Dict[str, Any], call_args: Optional[Dict[str, Any]] = None) -> str:
        """Generate a cache key based on function name and arguments."""
        from hashlib import md5

        copy_entrypoint_args = entrypoint_args.copy()
        # Remove agent from entrypoint_args
        if "agent" in copy_entrypoint_args:
            del copy_entrypoint_args["agent"]
        if "team" in copy_entrypoint_args:
            del copy_entrypoint_args["team"]
        if "session_state" in copy_entrypoint_args:
            del copy_entrypoint_args["session_state"]
        args_str = str(copy_entrypoint_args)

        kwargs_str = str(sorted((call_args or {}).items()))
        key_str = f"{self.name}:{args_str}:{kwargs_str}"
        return md5(key_str.encode()).hexdigest()

    def _get_cache_file_path(self, cache_key: str) -> str:
        """Get the full path for the cache file."""
        from pathlib import Path
        from tempfile import gettempdir

        base_cache_dir = self.cache_dir or Path(gettempdir()) / "agno_cache"
        func_cache_dir = Path(base_cache_dir) / "functions" / self.name
        func_cache_dir.mkdir(parents=True, exist_ok=True)
        return str(func_cache_dir / f"{cache_key}.json")

    def _get_cached_result(self, cache_file: str) -> Optional[Any]:
        """Retrieve cached result if valid."""
        import json
        from pathlib import Path
        from time import time

        cache_path = Path(cache_file)
        if not cache_path.exists():
            return None

        try:
            with cache_path.open("r") as f:
                cache_data = json.load(f)

            timestamp = cache_data.get("timestamp", 0)
            result = cache_data.get("result")

            if time() - timestamp <= self.cache_ttl:
                return result

            # Remove expired entry
            cache_path.unlink()
        except Exception as e:
            log_error(f"Error reading cache: {e}")

        return None

    def _save_to_cache(self, cache_file: str, result: Any):
        """Save result to cache."""
        import json
        from time import time

        try:
            with open(cache_file, "w") as f:
                json.dump({"timestamp": time(), "result": result}, f)
        except Exception as e:
            log_error(f"Error writing cache: {e}")


class FunctionExecutionResult(BaseModel):
    status: Literal["success", "failure"]
    result: Optional[Any] = None
    error: Optional[str] = None

    updated_session_state: Optional[Dict[str, Any]] = None


class FunctionCall(BaseModel):
    """Model for Function Calls"""

    # The function to be called.
    function: Function
    # The arguments to call the function with.
    arguments: Optional[Dict[str, Any]] = None
    # The result of the function call.
    result: Optional[Any] = None
    # The ID of the function call.
    call_id: Optional[str] = None

    # Error while parsing arguments or running the function.
    error: Optional[str] = None

    def get_call_str(self) -> str:
        """Returns a string representation of the function call."""
        import shutil

        # Get terminal width, default to 80 if it can't be determined
        term_width = shutil.get_terminal_size().columns or 80
        max_arg_len = max(20, (term_width - len(self.function.name) - 4) // 2)

        if self.arguments is None:
            return f"{self.function.name}()"

        trimmed_arguments = {}
        for k, v in self.arguments.items():
            if isinstance(v, str) and len(str(v)) > max_arg_len:
                trimmed_arguments[k] = "..."
            else:
                trimmed_arguments[k] = v

        call_str = f"{self.function.name}({', '.join([f'{k}={v}' for k, v in trimmed_arguments.items()])})"

        # If call string is too long, truncate arguments
        if len(call_str) > term_width:
            return f"{self.function.name}(...)"

        return call_str

    def _handle_pre_hook(self):
        """Handles the pre-hook for the function call."""
        if self.function.pre_hook is not None:
            try:
                from inspect import signature

                pre_hook_args = {}
                # Check if the pre-hook has and agent argument
                if "agent" in signature(self.function.pre_hook).parameters:
                    pre_hook_args["agent"] = self.function._agent
                # Check if the pre-hook has an team argument
                if "team" in signature(self.function.pre_hook).parameters:
                    pre_hook_args["team"] = self.function._team
                # Check if the pre-hook has an session_state argument
                if "session_state" in signature(self.function.pre_hook).parameters:
                    pre_hook_args["session_state"] = self.function._session_state
                # Check if the pre-hook has an fc argument
                if "fc" in signature(self.function.pre_hook).parameters:
                    pre_hook_args["fc"] = self
                self.function.pre_hook(**pre_hook_args)
            except AgentRunException as e:
                log_debug(f"{e.__class__.__name__}: {e}")
                self.error = str(e)
                raise
            except Exception as e:
                log_warning(f"Error in pre-hook callback: {e}")
                log_exception(e)

    def _handle_post_hook(self):
        """Handles the post-hook for the function call."""
        if self.function.post_hook is not None:
            try:
                from inspect import signature

                post_hook_args = {}
                # Check if the post-hook has and agent argument
                if "agent" in signature(self.function.post_hook).parameters:
                    post_hook_args["agent"] = self.function._agent
                # Check if the post-hook has an team argument
                if "team" in signature(self.function.post_hook).parameters:
                    post_hook_args["team"] = self.function._team
                # Check if the post-hook has an session_state argument
                if "session_state" in signature(self.function.post_hook).parameters:
                    post_hook_args["session_state"] = self.function._session_state
                # Check if the post-hook has an fc argument
                if "fc" in signature(self.function.post_hook).parameters:
                    post_hook_args["fc"] = self
                self.function.post_hook(**post_hook_args)
            except AgentRunException as e:
                log_debug(f"{e.__class__.__name__}: {e}")
                self.error = str(e)
                raise
            except Exception as e:
                log_warning(f"Error in post-hook callback: {e}")
                log_exception(e)

    def _build_entrypoint_args(self) -> Dict[str, Any]:
        """Builds the arguments for the entrypoint."""
        from inspect import signature

        entrypoint_args = {}
        # Check if the entrypoint has an agent argument
        if "agent" in signature(self.function.entrypoint).parameters:  # type: ignore
            entrypoint_args["agent"] = self.function._agent
        # Check if the entrypoint has an team argument
        if "team" in signature(self.function.entrypoint).parameters:  # type: ignore
            entrypoint_args["team"] = self.function._team
        # Check if the entrypoint has an session_state argument
        if "session_state" in signature(self.function.entrypoint).parameters:  # type: ignore
            entrypoint_args["session_state"] = self.function._session_state
        # Check if the entrypoint has an fc argument
        if "fc" in signature(self.function.entrypoint).parameters:  # type: ignore
            entrypoint_args["fc"] = self
        return entrypoint_args

    def _build_hook_args(self, hook: Callable, name: str, func: Callable, args: Dict[str, Any]) -> Dict[str, Any]:
        """Build the arguments for the hook."""
        from inspect import signature

        hook_args = {}
        # Check if the hook has an agent argument
        if "agent" in signature(hook).parameters:
            hook_args["agent"] = self.function._agent
        # Check if the hook has an team argument
        if "team" in signature(hook).parameters:
            hook_args["team"] = self.function._team
        # Check if the hook has an session_state argument
        if "session_state" in signature(hook).parameters:
            hook_args["session_state"] = self.function._session_state

        if "name" in signature(hook).parameters:
            hook_args["name"] = name
        if "function_name" in signature(hook).parameters:
            hook_args["function_name"] = name
        if "function" in signature(hook).parameters:
            hook_args["function"] = func
        if "func" in signature(hook).parameters:
            hook_args["func"] = func
        if "function_call" in signature(hook).parameters:
            hook_args["function_call"] = func
        if "args" in signature(hook).parameters:
            hook_args["args"] = args
        if "arguments" in signature(hook).parameters:
            hook_args["arguments"] = args
        return hook_args

    def _build_nested_execution_chain(self, entrypoint_args: Dict[str, Any]):
        """Build a nested chain of hook executions with the entrypoint at the center.

        This creates a chain where each hook wraps the next one, with the function call
        at the innermost level. Returns bubble back up through each hook.
        """
        from functools import reduce
        from inspect import iscoroutinefunction

        def execute_entrypoint(name, func, args):
            """Execute the entrypoint function."""
            arguments = entrypoint_args.copy()
            if self.arguments is not None:
                arguments.update(self.arguments)
            return self.function.entrypoint(**arguments)  # type: ignore

        # If no hooks, just return the entrypoint execution function
        if not self.function.tool_hooks:
            return execute_entrypoint

        def create_hook_wrapper(inner_func, hook):
            """Create a nested wrapper for the hook."""

            def wrapper(name, func, args):
                # Pass the inner function as next_func to the hook
                # The hook will call next_func to continue the chain
                def next_func(**kwargs):
                    return inner_func(name, func, kwargs)

                hook_args = self._build_hook_args(hook, name, next_func, args)

                return hook(**hook_args)

            return wrapper

        # Remove coroutine hooks
        final_hooks = []
        for hook in self.function.tool_hooks:
            if iscoroutinefunction(hook):
                log_warning(f"Cannot use async hooks with sync function calls. Skipping hook: {hook.__name__}")
            else:
                final_hooks.append(hook)

        # Build the chain from inside out - reverse the hooks to start from the innermost
        hooks = list(reversed(final_hooks))
        chain = reduce(create_hook_wrapper, hooks, execute_entrypoint)
        return chain

    def execute(self) -> FunctionExecutionResult:
        """Runs the function call."""
        from inspect import isgenerator, isgeneratorfunction

        if self.function.entrypoint is None:
            return FunctionExecutionResult(status="failure", error="Entrypoint is not set")

        log_debug(f"Running: {self.get_call_str()}")

        # Execute pre-hook if it exists
        self._handle_pre_hook()

        entrypoint_args = self._build_entrypoint_args()

        # Check cache if enabled and not a generator function
        if self.function.cache_results and not isgeneratorfunction(self.function.entrypoint):
            cache_key = self.function._get_cache_key(entrypoint_args, self.arguments)
            cache_file = self.function._get_cache_file_path(cache_key)
            cached_result = self.function._get_cached_result(cache_file)

            if cached_result is not None:
                log_debug(f"Cache hit for: {self.get_call_str()}")
                self.result = cached_result
                return FunctionExecutionResult(status="success", result=cached_result)

        # Execute function
        try:
            # Build and execute the nested chain of hooks
            if self.function.tool_hooks is not None:
                execution_chain = self._build_nested_execution_chain(entrypoint_args=entrypoint_args)
                result = execution_chain(self.function.name, self.function.entrypoint, self.arguments or {})
            else:
                result = self.function.entrypoint(**entrypoint_args, **self.arguments)  # type: ignore

            updated_session_state = None
            if entrypoint_args.get("session_state") is not None:
                updated_session_state = entrypoint_args.get("session_state")

            # Handle generator case
            if isgenerator(result):
                self.result = result  # Store generator directly, can't cache
            else:
                self.result = result
                # Only cache non-generator results
                if self.function.cache_results:
                    cache_key = self.function._get_cache_key(entrypoint_args, self.arguments)
                    cache_file = self.function._get_cache_file_path(cache_key)
                    self.function._save_to_cache(cache_file, self.result)

        except AgentRunException as e:
            log_debug(f"{e.__class__.__name__}: {e}")
            self.error = str(e)
            raise
        except Exception as e:
            log_warning(f"Could not run function {self.get_call_str()}")
            log_exception(e)
            self.error = str(e)
            return FunctionExecutionResult(status="failure", error=str(e))

        # Execute post-hook if it exists
        self._handle_post_hook()

        return FunctionExecutionResult(
            status="success", result=self.result, updated_session_state=updated_session_state
        )

    async def _handle_pre_hook_async(self):
        """Handles the async pre-hook for the function call."""
        if self.function.pre_hook is not None:
            try:
                from inspect import signature

                pre_hook_args = {}
                # Check if the pre-hook has an agent argument
                if "agent" in signature(self.function.pre_hook).parameters:
                    pre_hook_args["agent"] = self.function._agent
                # Check if the pre-hook has an team argument
                if "team" in signature(self.function.pre_hook).parameters:
                    pre_hook_args["team"] = self.function._team
                # Check if the pre-hook has an session_state argument
                if "session_state" in signature(self.function.pre_hook).parameters:
                    pre_hook_args["session_state"] = self.function._session_state
                # Check if the pre-hook has an fc argument
                if "fc" in signature(self.function.pre_hook).parameters:
                    pre_hook_args["fc"] = self

                await self.function.pre_hook(**pre_hook_args)
            except AgentRunException as e:
                log_debug(f"{e.__class__.__name__}: {e}")
                self.error = str(e)
                raise
            except Exception as e:
                log_warning(f"Error in pre-hook callback: {e}")
                log_exception(e)

    async def _handle_post_hook_async(self):
        """Handles the async post-hook for the function call."""
        if self.function.post_hook is not None:
            try:
                from inspect import signature

                post_hook_args = {}
                # Check if the post-hook has an agent argument
                if "agent" in signature(self.function.post_hook).parameters:
                    post_hook_args["agent"] = self.function._agent
                # Check if the post-hook has an team argument
                if "team" in signature(self.function.post_hook).parameters:
                    post_hook_args["team"] = self.function._team
                # Check if the post-hook has an session_state argument
                if "session_state" in signature(self.function.post_hook).parameters:
                    post_hook_args["session_state"] = self.function._session_state

                # Check if the post-hook has an fc argument
                if "fc" in signature(self.function.post_hook).parameters:
                    post_hook_args["fc"] = self

                await self.function.post_hook(**post_hook_args)
            except AgentRunException as e:
                log_debug(f"{e.__class__.__name__}: {e}")
                self.error = str(e)
                raise
            except Exception as e:
                log_warning(f"Error in post-hook callback: {e}")
                log_exception(e)

    async def _build_nested_execution_chain_async(self, entrypoint_args: Dict[str, Any]):
        """Build a nested chain of async hook executions with the entrypoint at the center.

        Similar to _build_nested_execution_chain but for async execution.
        """
        from functools import reduce
        from inspect import isasyncgenfunction, iscoroutinefunction

        async def execute_entrypoint_async(name, func, args):
            """Execute the entrypoint function asynchronously."""
            arguments = entrypoint_args.copy()
            if self.arguments is not None:
                arguments.update(self.arguments)

            result = self.function.entrypoint(**arguments)  # type: ignore
            if iscoroutinefunction(self.function.entrypoint) and not isasyncgenfunction(self.function.entrypoint):
                result = await result
            return result

        def execute_entrypoint(name, func, args):
            """Execute the entrypoint function synchronously."""
            arguments = entrypoint_args.copy()
            if self.arguments is not None:
                arguments.update(self.arguments)
            return self.function.entrypoint(**arguments)  # type: ignore

        # If no hooks, just return the entrypoint execution function
        if not self.function.tool_hooks:
            return execute_entrypoint

        def create_hook_wrapper(inner_func, hook):
            """Create a nested wrapper for the hook."""

            async def wrapper(name, func, args):
                """Create a nested wrapper for the hook."""

                # Pass the inner function as next_func to the hook
                # The hook will call next_func to continue the chain
                async def next_func(**kwargs):
                    if iscoroutinefunction(inner_func):
                        return await inner_func(name, func, kwargs)
                    else:
                        return inner_func(name, func, kwargs)

                hook_args = self._build_hook_args(hook, name, next_func, args)

                if iscoroutinefunction(hook):
                    return await hook(**hook_args)
                else:
                    return hook(**hook_args)

            return wrapper

        # Build the chain from inside out - reverse the hooks to start from the innermost
        hooks = list(reversed(self.function.tool_hooks))

        # Handle async and sync entrypoints
        if iscoroutinefunction(self.function.entrypoint):
            chain = reduce(create_hook_wrapper, hooks, execute_entrypoint_async)
        else:
            chain = reduce(create_hook_wrapper, hooks, execute_entrypoint)
        return chain

    async def aexecute(self) -> FunctionExecutionResult:
        """Runs the function call asynchronously."""
        from inspect import isasyncgen, isasyncgenfunction, iscoroutinefunction, isgenerator, isgeneratorfunction

        if self.function.entrypoint is None:
            return FunctionExecutionResult(status="failure", error="Entrypoint is not set")

        log_debug(f"Running: {self.get_call_str()}")

        # Execute pre-hook if it exists
        if iscoroutinefunction(self.function.pre_hook):
            await self._handle_pre_hook_async()
        else:
            self._handle_pre_hook()

        entrypoint_args = self._build_entrypoint_args()

        # Check cache if enabled and not a generator function
        if self.function.cache_results and not (
            isasyncgenfunction(self.function.entrypoint) or isgeneratorfunction(self.function.entrypoint)
        ):
            cache_key = self.function._get_cache_key(entrypoint_args, self.arguments)
            cache_file = self.function._get_cache_file_path(cache_key)
            cached_result = self.function._get_cached_result(cache_file)
            if cached_result is not None:
                log_debug(f"Cache hit for: {self.get_call_str()}")
                self.result = cached_result
                return FunctionExecutionResult(status="success", result=cached_result)

        # Execute function
        try:
            # Build and execute the nested chain of hooks
            if self.function.tool_hooks is not None:
                execution_chain = await self._build_nested_execution_chain_async(entrypoint_args)
                self.result = await execution_chain(self.function.name, self.function.entrypoint, self.arguments or {})
            else:
                if self.arguments is None or self.arguments == {}:
                    result = self.function.entrypoint(**entrypoint_args)
                else:
                    result = self.function.entrypoint(**entrypoint_args, **self.arguments)

                if isasyncgenfunction(self.function.entrypoint):
                    self.result = result  # Store async generator directly
                else:
                    self.result = await result

            # Only cache if not a generator
            if self.function.cache_results and not (isgenerator(self.result) or isasyncgen(self.result)):
                cache_key = self.function._get_cache_key(entrypoint_args, self.arguments)
                cache_file = self.function._get_cache_file_path(cache_key)
                self.function._save_to_cache(cache_file, self.result)

            updated_session_state = None
            if entrypoint_args.get("session_state") is not None:
                updated_session_state = entrypoint_args.get("session_state")

        except AgentRunException as e:
            log_debug(f"{e.__class__.__name__}: {e}")
            self.error = str(e)
            raise
        except Exception as e:
            log_warning(f"Could not run function {self.get_call_str()}")
            log_exception(e)
            self.error = str(e)
            return FunctionExecutionResult(status="failure", error=str(e))

        # Execute post-hook if it exists
        if iscoroutinefunction(self.function.post_hook):
            await self._handle_post_hook_async()
        else:
            self._handle_post_hook()

        return FunctionExecutionResult(
            status="success", result=self.result, updated_session_state=updated_session_state
        )<|MERGE_RESOLUTION|>--- conflicted
+++ resolved
@@ -157,11 +157,7 @@
             param_type_hints = {
                 name: type_hints.get(name)
                 for name in sig.parameters
-<<<<<<< HEAD
                 if name != "return" and name not in ["agent", "team", "session_state", "self"]
-=======
-                if name != "return" and name not in ["agent", "team", "self"]
->>>>>>> 340002d6
             }
 
             # Parse docstring for parameters
@@ -188,11 +184,7 @@
             # See: https://platform.openai.com/docs/guides/structured-outputs/supported-schemas#all-fields-must-be-required
             if strict:
                 parameters["required"] = [
-<<<<<<< HEAD
                     name for name in parameters["properties"] if name not in ["agent", "team", "session_state", "self"]
-=======
-                    name for name in parameters["properties"] if name not in ["agent", "team", "self"]
->>>>>>> 340002d6
                 ]
             else:
                 # Mark a field as required if it has no default value (this would include optional fields)
@@ -253,11 +245,7 @@
             # log_info(f"Type hints for {self.name}: {type_hints}")
 
             # Filter out return type and only process parameters
-<<<<<<< HEAD
             excluded_params = ["return", "agent", "team", "session_state", "self"]
-=======
-            excluded_params = ["return", "agent", "team", "self"]
->>>>>>> 340002d6
             if self.requires_user_input and self.user_input_fields:
                 if len(self.user_input_fields) == 0:
                     excluded_params.extend(list(type_hints.keys()))
@@ -370,11 +358,7 @@
     def process_schema_for_strict(self):
         self.parameters["additionalProperties"] = False
         self.parameters["required"] = [
-<<<<<<< HEAD
             name for name in self.parameters["properties"] if name not in ["agent", "team", "session_state", "self"]
-=======
-            name for name in self.parameters["properties"] if name not in ["agent", "team", "self"]
->>>>>>> 340002d6
         ]
 
     def _get_cache_key(self, entrypoint_args: Dict[str, Any], call_args: Optional[Dict[str, Any]] = None) -> str:
